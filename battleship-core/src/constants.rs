--- conflicted
+++ resolved
@@ -1,19 +1,5 @@
 // Constants related to the game configuration
 
-<<<<<<< HEAD
-/// Size of the game grid (10x10 is standard)
-pub const GRID_SIZE: usize = 10;
-
-/// Standard ship configurations with their names and lengths
-pub const SHIPS: &[(&str, usize)] = &[
-    ("Carrier",     5),
-    ("Battleship",  4),
-    ("Cruiser",     3),
-    ("Submarine",   3),
-    ("Destroyer",   2),
-];
-
-=======
 use std::fmt;
 
 /// Represents the result of a guess attempt
@@ -36,7 +22,6 @@
         }
     }
 }
->>>>>>> a0d67812
 
 /// Represents possible errors during guess attempts
 #[derive(Debug)]
